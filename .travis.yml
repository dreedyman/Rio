--- conflicted
+++ resolved
@@ -24,8 +24,4 @@
   only:
     - master
 
-<<<<<<< HEAD
-script: gradle check
-=======
-script: ./gradlew test
->>>>>>> e113f3e3
+script: ./gradlew test